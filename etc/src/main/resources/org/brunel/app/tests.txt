--- conflicted
+++ resolved
@@ -6,6 +6,7 @@
 line	        :: line x($1) y($2) color($3)                               :: field, field, categorical
 cloud           :: x($1) cloud size($2) color($2) sort($2) mean($2)         :: categorical, numeric
 multiline       :: line x($1) y($2) color(#series) mean($2)                 :: field, multiple
+tree            :: tree x($2) size($1:200%) color($1) sort($2)              :: numeric, multiCategorical
 treemap         :: treemap x($2) size(#count) label($1) list($1:50)         :: field, categorical
 sizedBar	    :: bar x($1) y(#count) size($2:100) color($2:blue) mean($2) sort(#count)
                 :: categorical, field
@@ -92,21 +93,21 @@
 - simple    / data('raw:x;France;Argentina;brazil') map x(x) color(x) label(x) legends(none)  :: pass
 - simple    / data('raw:x;USA;Canada;Mexico') map x(x) color(x) label(x) legends(none) :: pass
 
-<<<<<<< HEAD
-- simple    / map + data('raw:x,y;10,50;100,0') x(x) y(y) label(x, y) :: pass
-- simple    / map + data('raw:n,x,y;London,-0.12,51.5;Paris,2.3,48.8') x(x) y(y) axes(x, y) label(n) + map(labels:200) :: pass
-- simple    / map + data('raw:n,x,y,s;Tokyo,139.7,35.7,8.3;Yokohama,139.6,35.4,3.5;Osaka-shi,135.5,34.7,2.6;Sapporo,141.3,43,1.8') axes(x, y) x(x) y(y) size(s:300) label(n) :: pass
-=======
 - simple    / map + data('raw:x,y;10,50;100,0') x(x) y(y) axes(x,y) label(x, y) :: pass
 - simple    / map + data('raw:n,x,y;London,-0.12,51.5;Paris,2.3,48.8') x(x) y(y) label(n) axes(x,y) + map(labels:200) :: pass
 - simple    / map + data('raw:n,x,y,s;Tokyo,139.7,35.7,8.3;Yokohama,139.6,35.4,3.5;Osaka-shi,135.5,34.7,2.6;Sapporo,141.3,43,1.8') x(x) y(y) size(s:300) label(n) :: pass
->>>>>>> 9b6fc38c
 - simple    / map('uk','france','spain','germany') + map(labels) :: pass
 
 - cpi       / x(food) y(housing) color(DATE) + line  x(food) y(housing) fit(housing) :: pass
 - whiskey   / bubble color(#count) size(#count) sort(#count) label(brand:1) | bubble color(#count) size(#count) sort(#count:ascending) label(brand:1) :: pass :: Two different sort orders
 - simple    / x(#row) y('reds') color(#row:reds) axes(y) legends(none) + x(#row) y('red') color(#row:red) legends(none) + x(#row) y('blues-reds') color(#row:[blues, reds]) legends(none) + x(#row) y('blue-red') color(#row:[blue, red]) legends(none) + x(#row) y('blue-none-red') color(#row:[blue, none, red]) legends(none)  + x(#row) y('blue-black-red') color(#row:[blue, black, red]) legends(none) + x(#row) y('nominal') color(#row:nominal)  legends(none) :: pass
 - simple    / data('raw:A,B;a,b;a,c;a,d;b,c;a,e;e,f;g,h;m,n;n,o') edge key(A, B) + network y(A, B) color(#values) label(#values) legends(none) style('fill-opacity:1;size:20px') :: pass
+
+tree whiskey #count category country :: pass
+tree whiskey #count category rating / transpose :: pass
+tree whiskey #count category rating age / polar :: pass
+tree whiskey #count category rating age / polar tree(prune) :: pass
+
 
 - simple    / data('raw:x;"a,b";"a";"a,c,b";"a,b";"a,b";"a,b,c"') bar x(x) y(#count) color(x) | bar x(x) y(#count) color(x) each(x) | bubble color(x) size(#count) label(x) | bubble color(x) size(#count) label(x) each(x) :: pass
 - baseball  / x(PutOutRate) y(AssistRate) style('.axis.y .tick text{fill:red;padding-right:10px}') style('.axis.x .tick text{fill:blue;font-size:1cm; padding:2mm} .axis .tick line{size:-5mm} ') style('.axis .title {label-location:left;font-size:20px}') style('.axis .title {label-location:left;font-size:20px;font-style:italic;padding-left:1in}') style('.header {fill:red;font-size:40px;padding-bottom:50px;label-location:right}') title('Ugly Style test') :: pass
