--- conflicted
+++ resolved
@@ -20,16 +20,11 @@
 chord diagram
 cloud diagram
 pack diagram
-<<<<<<< HEAD
-tree diagram
 gridded diagram - rows columns aspect
-treemap diagram
 table diagram
 parallel diagram - NUMBER
-=======
 tree diagram - prune
 treemap diagram - prune
->>>>>>> 1eb5e4c7
 network diagram - NUMBER
 map diagram - STRING+ labels low medium high
 
