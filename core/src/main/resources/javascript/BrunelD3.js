--- conflicted
+++ resolved
@@ -1964,11 +1964,8 @@
         'label': applyLabeling,
         'undoTransform': undoTransform,
         'cloudLayout': cloud,
-<<<<<<< HEAD
         'gridLayout': gridLayout,
-=======
         'prune': pruneTreeToSize,
->>>>>>> 1eb5e4c7
         'select': select,
         'shorten': shorten,
         'transition': transition,
