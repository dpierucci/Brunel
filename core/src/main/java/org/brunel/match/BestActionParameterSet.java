--- conflicted
+++ resolved
@@ -98,7 +98,7 @@
 
     //Ensures only one alternative
     private void leaveAsIs(ActionParameterChoice choice) {
-        actionChoices = new ArrayList<>(1);
+        actionChoices = new ArrayList<ActionParameterChoice>(1);
         actionChoices.add(choice);
     }
 
@@ -108,8 +108,7 @@
         //Note, #all is not actually a field but seems to be reported as such
         String s = parm.asField();
 
-        if (s.equals("#all") || s.equals("#series") || s.equals("#values") ||
-                (parm.isField() && originalData.field(s, true).isSynthetic())) {
+        if (s.equals("#all") || s.equals("#series") || s.equals("#values") || (parm.isField() && originalData.field(s, true).isSynthetic())) {
             leaveAsIs(new ActionParameterChoice(parm, 1.0));
             return true;
         }
@@ -148,7 +147,7 @@
         Field[] fields = newData.fields;
         Field originalField = originalData.field(parm.asField(), true);
 
-        actionChoices = new ArrayList<>(fields.length);
+        actionChoices = new ArrayList<ActionParameterChoice>(fields.length);
 
         for (Field f : fields) {
             //skip any synthetic fields
@@ -202,9 +201,9 @@
             return 0;
 
         int maxLen = 0;
-        int lenA = a.length();
-        int lenB = b.length();
-        int[][] table = new int[lenA + 1][lenB + 1];
+        final int lenA = a.length();
+        final int lenB = b.length();
+        final int[][] table = new int[lenA + 1][lenB + 1];
 
         for (int i = 1; i <= lenA; i++)
             for (int j = 1; j <= lenB; j++)
@@ -278,14 +277,8 @@
     }
 
     private double propertyDiffScore(String numericProperty, Field f1, Field f2) {
-<<<<<<< HEAD
-        Double p1 = f1.numericProperty(numericProperty);
-        Double p2 = f2.numericProperty(numericProperty);
-=======
-
         Double p1 = f1.numProperty(numericProperty);
         Double p2 = f2.numProperty(numericProperty);
->>>>>>> 75d7ca7d
         if (p1 == null || p2 == null) return Double.NaN;
         return fractionDifferent(p1, p2);
 
