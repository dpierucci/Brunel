/*
 * Copyright (c) 2016 IBM Corporation and others.
 *
 * Licensed under the Apache License, Version 2.0 (the "License");
 * You may not use this file except in compliance with the License.
 * You may obtain a copy of the License at
 *
 *     http://www.apache.org/licenses/LICENSE-2.0
 *
 * Unless required by applicable law or agreed to in writing, software
 * distributed under the License is distributed on an "AS IS" BASIS,
 * WITHOUT WARRANTIES OR CONDITIONS OF ANY KIND, either express or implied.
 * See the License for the specific language governing permissions and
 * limitations under the License.
 */

package org.brunel.build.info;

import org.brunel.build.d3.D3Util;
import org.brunel.build.d3.element.ElementDetails;
import org.brunel.data.Dataset;
import org.brunel.data.Field;
import org.brunel.maps.GeoMapping;
import org.brunel.model.VisSingle;
import org.brunel.model.VisTypes.Diagram;
import org.brunel.model.VisTypes.Element;

/**
 * Defines how to display an element
 */
public class ElementStructure {
    public final ChartStructure chart;
    public final int index;
    public final VisSingle vis;
    public final Dataset original;
    public final Dataset data;
    public final GeoMapping geo;
    public final boolean dependent;

    public ElementDetails details;

    public ElementStructure(ChartStructure chartStructure, int elementIndex, VisSingle vis, Dataset data, GeoMapping geo, boolean dependent) {
        this.chart = chartStructure;
        this.index = elementIndex;
        this.vis = vis;
        this.data = data;
        this.geo = geo;
        this.dependent = dependent;
        this.original = vis.getDataset();
    }

    public int getBaseDatasetIndex() {
        return chart.getBaseDatasetIndex(original);
    }

    public String elementID() {
        return "" + (index + 1);
    }

    public boolean hasHierarchicalData() {
        return chart.diagram != null && chart.diagram.isHierarchical;
    }

    public boolean isClustered() {
        // We are clustered when we are a coordinate chart with 2+ X dimensions
        return chart.diagram == null && vis.fX.size() > 1;
    }

<<<<<<< HEAD
    public boolean hasComplexDataStructure() {
        return chart.diagram == Diagram.treemap ||chart.diagram == Diagram.gridded
                || chart.diagram == Diagram.tree || chart.diagram == Diagram.bubble;
=======
    public boolean isGraphEdge() {
        return (chart.diagram == Diagram.network || chart.diagram == Diagram.tree)
                && vis.tElement == Element.edge
                && (vis.fKeys.size() == 2 || vis.positionFields().length == 2);
>>>>>>> 1eb5e4c7
    }

    /**
     * Create the Javascript that gives us the required location on a given dimension in data units
     *
     * @param dimName "x" or "y"
     * @param key     field to use for a key
     * @return javascript fragment
     */
    public String keyedLocation(String dimName, Field key) {
        String idToPointName = "elements[" + chart.sourceIndex + "].internal()._idToPoint(";
        return idToPointName + D3Util.writeCall(key) + ")." + dimName;
    }

    public String[] makeReferences(Field[] keys) {
        String idToPointName = "elements[" + chart.sourceIndex + "].internal()._idToPoint(";
        String[] references = new String[keys.length];
        for (int i = 0; i < references.length; i++)
            references[i] = idToPointName + D3Util.writeCall(keys[i]) + ")";
        return references;
    }
}<|MERGE_RESOLUTION|>--- conflicted
+++ resolved
@@ -66,16 +66,10 @@
         return chart.diagram == null && vis.fX.size() > 1;
     }
 
-<<<<<<< HEAD
-    public boolean hasComplexDataStructure() {
-        return chart.diagram == Diagram.treemap ||chart.diagram == Diagram.gridded
-                || chart.diagram == Diagram.tree || chart.diagram == Diagram.bubble;
-=======
     public boolean isGraphEdge() {
         return (chart.diagram == Diagram.network || chart.diagram == Diagram.tree)
                 && vis.tElement == Element.edge
                 && (vis.fKeys.size() == 2 || vis.positionFields().length == 2);
->>>>>>> 1eb5e4c7
     }
 
     /**
