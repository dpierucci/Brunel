--- conflicted
+++ resolved
@@ -26,6 +26,7 @@
 import org.brunel.data.Data;
 import org.brunel.data.Dataset;
 import org.brunel.model.VisSingle;
+import org.brunel.model.VisTypes;
 import org.brunel.model.VisTypes.Diagram;
 import org.brunel.model.VisTypes.Element;
 
@@ -127,6 +128,20 @@
     }
 
     void makeHierarchicalTree() {
+        Integer prune = findPruneParameter(vis.tDiagramParameters);
+        String pruneValue;
+        if (prune == null) pruneValue = null;
+        else if (prune < 1) {
+            if (vis.coords == VisTypes.Coordinates.polar)
+                pruneValue = "geom.inner_width * geom.inner_height / 1000";
+            else if (vis.coords == VisTypes.Coordinates.transposed)
+                pruneValue = "geom.inner_width / 10";
+            else
+                pruneValue = "geom.inner_height / 10";
+        } else {
+            pruneValue = prune.toString();
+        }
+
         String[] positionFields = vis.positionFields();
         String fieldsList = positionFields.length == 0 ? "" : ", " + quoted(positionFields);
         String sizeParam = size == null ? null : Data.quote(size.asField());
@@ -145,15 +160,21 @@
         boolean reduceSizes = vis.tDiagram == Diagram.bubble || vis.tDiagram == Diagram.treemap;
 
         // The collapseState map contains a map of keys to true / false for user-specified collapsing
-<<<<<<< HEAD
-=======
 
         if (interaction.needsHierarchyPrune())
             out.add("BrunelD3.prune(tree, collapseState, " + reduceSizes + ", first ? " + pruneValue + ": null)").endStatement();
->>>>>>> 9b6fc38c
         out.add("function nodeKey(d) { return d.data.key == null ? data._key(d.data.row) : d.data.key }").endStatement();
         out.add("function edgeKey(d) { return nodeKey(d.source) + '%' + nodeKey(d.target) }").endStatement();
         isHierarchy = true;
+    }
+
+    private Integer findPruneParameter(Param[] params) {
+        for (Param p : params)
+            if (p.asString().equals("prune")) {
+                if (p.hasModifiers()) return p.firstModifier().asInteger();
+                else return -1;
+            }
+        return null;
     }
 
     protected String quoted(String... items) {
@@ -168,4 +189,5 @@
                 + "+ (d.data.key ? 'element L' + d.depth : 'leaf element " + element.name() + "') })");
     }
 
+
 }
