--- conflicted
+++ resolved
@@ -21,11 +21,8 @@
 import org.brunel.build.info.ElementStructure;
 import org.brunel.build.util.ScriptWriter;
 import org.brunel.model.VisSingle;
-<<<<<<< HEAD
-=======
 import org.brunel.model.VisTypes;
 import org.brunel.model.VisTypes.Coordinates;
->>>>>>> a492c257
 import org.brunel.model.VisTypes.Interaction;
 
 import java.util.ArrayList;
@@ -140,39 +137,6 @@
         return null;
     }
 
-<<<<<<< HEAD
-    public ZoomType getZoomType() {
-        return zoomable;
-    }
-
-    private boolean isSemanticZoomable(ElementStructure[] elements) {
-        // we cannot zoom diagrams (except for maps) or polar coordinates
-        if ((structure.diagram != null && structure.geo == null) || structure.coordinates.isPolar())
-            return false;
-
-        // Explicit requests in the code are honored. In case of multiple specs, just the first one is used
-        for (ElementStructure e : elements) {
-            Param param = getInteractionParam(e.vis, Interaction.panzoom);
-            if (param != null) return isNeeded(param);
-            if (getInteractionParam(e.vis, Interaction.none) != null) return false;
-        }
-
-        // By default, we do not zoom for all categorical data
-        if (structure.coordinates.xCategorical && structure.coordinates.yCategorical)
-            return false;
-
-        // Otherwise, we want some zooming
-        return true;
-    }
-
-    private boolean isNeeded(Param param) {
-        if (!param.hasModifiers()) return true;
-        String s = param.firstModifier().asString();
-        return !s.equals("none");
-    }
-
-=======
->>>>>>> a492c257
     /**
      * This attaches event handlers to the element for click-selection
      *
@@ -338,22 +302,6 @@
         out.add("zoom.on('zoom', function(t, time) {")
                 .indentMore().indentMore().onNewLine();
 
-<<<<<<< HEAD
-        if (canZoomX && !structure.coordinates.xCategorical) {
-            if (structure.coordinates.isTransposed()) {
-                out.add(".y(scale_x)");
-            } else {
-                out.add(".x(scale_x)");
-            }
-        }
-
-        if (canZoomY && !structure.coordinates.yCategorical) {
-            if (structure.coordinates.isTransposed()) {
-                out.add(".x(scale_y)");
-            } else {
-                out.add(".y(scale_y)");
-            }
-=======
         // If the transform is undefined, define it (and restrict the pan amount for coord charts)
         if (structure.diagram == null)
             out.add("t = t ||BrunelD3.restrictZoom(d3.event.transform, geom, this)");
@@ -380,7 +328,6 @@
         } else {
             // rebuild the chart
             out.add("build(time || -1)").endStatement();
->>>>>>> a492c257
         }
         out.indentLess().indentLess().add("})").endStatement();
 
