/*
 * Copyright (c) 2015 IBM Corporation and others.
 *
 * Licensed under the Apache License, Version 2.0 (the "License");
 * You may not use this file except in compliance with the License.
 * You may obtain a copy of the License at
 *
 *     http://www.apache.org/licenses/LICENSE-2.0
 *
 * Unless required by applicable law or agreed to in writing, software
 * distributed under the License is distributed on an "AS IS" BASIS,
 * WITHOUT WARRANTIES OR CONDITIONS OF ANY KIND, either express or implied.
 * See the License for the specific language governing permissions and
 * limitations under the License.
 */

package org.brunel.build.d3;

import org.brunel.action.Param;
import org.brunel.action.Param.Type;
import org.brunel.build.d3.D3Util.DateBuilder;
import org.brunel.build.info.ChartCoordinates;
import org.brunel.build.info.ChartStructure;
import org.brunel.build.info.ElementStructure;
import org.brunel.build.util.ModelUtil;
import org.brunel.build.util.ScriptWriter;
import org.brunel.color.ColorMapping;
import org.brunel.color.Palette;
import org.brunel.data.Data;
import org.brunel.data.Field;
import org.brunel.data.Fields;
import org.brunel.data.auto.Auto;
import org.brunel.data.auto.NumericScale;
import org.brunel.data.stats.DateStats;
import org.brunel.data.util.DateFormat;
import org.brunel.data.util.DateUnit;
import org.brunel.data.util.Range;
import org.brunel.model.VisSingle;
import org.brunel.model.VisTypes.Axes;
import org.brunel.model.VisTypes.Diagram;
import org.brunel.model.VisTypes.Element;
import org.brunel.model.VisTypes.Legends;

import java.util.ArrayList;
import java.util.Arrays;
import java.util.Collections;
import java.util.LinkedHashSet;
import java.util.List;
import java.util.Map.Entry;
import java.util.Set;

import static org.brunel.build.d3.ScalePurpose.color;

/**
 * Adds scales and axes; also guesses the right size to leave for axes
 *
 * IMPORTANT NOTE:
 *
 * The terms 'x' and 'y' both apply to the theoretical location. Whe we transpose a chart we move
 * axes and dimensions around, so we cannot always say 'x' runs horizontally. So in the code below
 * 'x' and 'y' are used only for the untransformed locations. We use left, right, top, bottom, h and v
 * for the transformed ones
 */
public class D3ScaleBuilder {

    private static final double MIN_SIZE_FACTOR = 0.001;

    private final Field colorLegendField;           // Field to use for the color legend
    private final AxisDetails hAxis, vAxis;         // Details for each axis
    private final double[] marginTLBR;              // Margins between the coordinate area and the chart space
    private final ChartStructure structure;         // Overall detail on the chart composition
    private final VisSingle[] elements;             // The elements that define the scales used
    private final ScriptWriter out;                 // Write definitions to here

    public D3ScaleBuilder(ChartStructure structure, double chartWidth, double chartHeight, ScriptWriter out) {
        this.structure = structure;
        this.elements = structure.elements;
        this.out = out;
        AxisSpec[] axes = makeCombinedAxes();

        // Create the position needed
        this.colorLegendField = getColorLegendField();

        ChartCoordinates coords = structure.coordinates;

        // Set the axis information for each dimension
        AxisDetails xAxis, yAxis;
        if (axes[0] != null) {
            xAxis = new AxisDetails("x", coords.allXFields, coords.xCategorical, axes[0].name, axes[0].ticks, axes[0].grid);
        } else
            xAxis = new AxisDetails("x", new Field[0], coords.xCategorical, null, 9999, false);
        if (axes[1] != null)
            yAxis = new AxisDetails("y", coords.allYFields, coords.yCategorical, axes[1].name, axes[1].ticks, axes[1].grid);
        else
            yAxis = new AxisDetails("y", new Field[0], coords.yCategorical, null, 9999, false);

        // Map the dimension to the physical location on screen
        if (coords.isTransposed()) {
            hAxis = yAxis;
            vAxis = xAxis;
        } else {
            hAxis = xAxis;
            vAxis = yAxis;
        }

        hAxis.setTextDetails(structure, true);
        vAxis.setTextDetails(structure, false);

        int legendWidth = legendWidth();

        /*
            We have a slight chicken-and-egg situation here. To layout any axis, we need to
            know the available space for it. But to do that we need to know the size of the
            color axis. But to do that we need to lay out the color axis ...
            To resolve this, we make a very simple guess for the horizontal axis, then
            layout the vertical axis based on that, then layout the horizontal
         */

        vAxis.layoutVertically(chartHeight - hAxis.estimatedSimpleSizeWhenHorizontal());
        hAxis.layoutHorizontally(chartWidth - vAxis.size - legendWidth, elementsFillHorizontal(ScalePurpose.x));

        // Set the margins
        int marginTop = vAxis.topGutter;                                    // Only the vAxis needs space here
        int marginLeft = Math.max(vAxis.size, hAxis.leftGutter);            // Width of vAxis, or horizontal gutter
        int marginBottom = Math.max(hAxis.size, vAxis.bottomGutter);        // Height of hAxis, or gutter for vAxis
        int marginRight = Math.max(hAxis.rightGutter, legendWidth);         // Overflow for hAxis, or legend
        marginTLBR = new double[]{marginTop, marginLeft, marginBottom, marginRight};
    }

    public boolean needsLegends() {
        return colorLegendField != null;
    }

    public void setAdditionalHAxisOffset(double v) {
        hAxis.setAdditionalHAxisOffset(v);
    }


    // Return array for X and Y dimensions
    private AxisSpec[] makeCombinedAxes() {

        AxisSpec x = null;
        AxisSpec y = null;

        boolean auto = true;

        // Rules:
        // none overrides everything and no axes are used
        // auto or no parameters means that we want default axes for this chart
        // x or y means that we wish to define just that axis

        // The rule here is that we add axes as much as possible, so presence overrides lack of presence
        for (VisSingle e : elements) {
            if (e.tDiagram != null || e.fAxes.containsKey(Axes.none)) {
                // return two null specs -- we do not want axes
                return new AxisSpec[2];
            }

            for (Entry<Axes, Param[]> p : e.fAxes.entrySet()) {
                auto = false;
                Axes key = p.getKey();
                Param[] value = p.getValue();
                if (key == Axes.x) x = (x == null ? AxisSpec.DEFAULT : x).merge(value);
                else if (key == Axes.y) y = (y == null ? AxisSpec.DEFAULT : y).merge(value);
            }
        }

        // If auto, check for the coordinate system / diagram / nesting to determine what is wanted
        if (auto) if (structure.coordinates.isPolar() || structure.diagram != null || structure.nested())
            return new AxisSpec[2];
        else
            return new AxisSpec[]{AxisSpec.DEFAULT, AxisSpec.DEFAULT};

        return new AxisSpec[]{x, y};
    }

    private Field getColorLegendField() {
        Field result = null;
        for (VisSingle vis : elements) {
            boolean auto = vis.tLegends == Legends.auto;
            if (auto && structure.nested()) continue;                       // No default legend for nested charts
            if (vis.fColor.isEmpty()) continue;                             // No color means no color legend
            if (vis.tLegends == Legends.none) continue;            // No legend if not asked for one

            Field f = fieldById(getColor(vis).asField(), vis);
            if (auto && f.name.equals("#selection")) continue;              // No default legend for selection

            if (result == null) result = f;                                 // The first color definition
            else if (!same(result, f)) return null;                         // Two incompatible colors
        }
        return result;
    }

    private int legendWidth() {
        if (!needsLegends()) return 0;
        AxisDetails legendAxis = new AxisDetails("color", new Field[]{colorLegendField}, colorLegendField.preferCategorical(), null, 9999, false);
        legendAxis.setTextDetails(structure, false);
        int spaceNeededForTicks = 32 + legendAxis.maxCategoryWidth();
        int spaceNeededForTitle = colorLegendField.label.length() * 7;                // Assume 7 pixels per character
        return 6 + Math.max(spaceNeededForTicks, spaceNeededForTitle);                // Add some spacing
    }

    private boolean elementsFillHorizontal(ScalePurpose purpose) {
        for (VisSingle e : elements) {
            // All must be lines or areas to fill to the edge
            if (e.tElement != Element.line && e.tElement != Element.area) return false;
            // There must be no clustering on the X axis
            if (purpose == ScalePurpose.x && e.fX.size() > 1) return false;
        }

        return true;
    }

    private Field fieldById(String fieldName, VisSingle vis) {
        for (int i = 0; i < elements.length; i++) {
            if (elements[i] == vis) {
                Field field = structure.elementStructure[i].data.field(fieldName);
                if (field == null) throw new IllegalStateException("Unknown field " + fieldName);
                return field;
            }
        }
        throw new IllegalStateException("Passed in a vis that was not part of the system defined in the constructor");
    }

    private Param getColor(VisSingle vis) {
        return vis.fColor.isEmpty() ? null : vis.fColor.get(0);
    }

    // Determine if position are the same
    private boolean same(Field a, Field b) {
        return a.name.equals(b.name) && a.preferCategorical() == b.preferCategorical();
    }

    public boolean allNumeric(Field[] fields) {
        for (Field f : fields)
            if (!f.isNumeric())
                return false;
        return true;
    }

    public Double getGranularitySuitableForSizing(Field[] ff) {
        Double r = null;
        for (Field f : ff) {
            if (f.isDate()) continue;   // No date granularity use
            Double g = f.numProperty("granularity");
            if (g != null && g / (f.max() - f.min()) > 0.02) {
                if (r == null || g < r) r = g;
            }
        }
        return r;
    }

    public double[] marginsTLBR() {
        return this.marginTLBR;
    }

    public boolean needsAxes() {
        return hAxis.exists() || vAxis.exists();
    }

    public void writeAestheticScales(ElementStructure structure) {
        VisSingle vis = structure.vis;

        // Some structures have the data within a 'data' fields instead of at the top level
        boolean dataInside = structure.hasComplexDataStructure();

        Param color = getColor(vis);
        Param[] size = getSize(vis);
        Param opacity = getOpacity(vis);
        if (color == null && opacity == null && size.length == 0) return;

        out.onNewLine().comment("Aesthetic Functions");
        if (color != null) {
            addColorScale(color, vis);
            Field field = fieldById(color, vis);
            out.onNewLine().add("var color = function(d) { return scale_color(" + D3Util.writeCall(field, dataInside) + ") }").endStatement();
        }
        if (opacity != null) {
            addOpacityScale(opacity, vis);
            Field field = fieldById(opacity, vis);
            out.onNewLine().add("var opacity = function(d) { return scale_opacity(" + D3Util.writeCall(field, dataInside) + ") }").endStatement();
        }
        if (size.length == 1) {
            // We have exactly one field and util that for the single size scale, with a root transform by default for point elements
            String defaultTransform = (vis.tElement == Element.point || vis.tElement == Element.text)
                    ? "sqrt" : "linear";
            addSizeScale("size", size[0], vis, defaultTransform);
            Field field = fieldById(size[0], vis);
            out.onNewLine().add("var size = function(d) { return scale_size(" + D3Util.writeCall(field, dataInside) + ") }").endStatement();
        } else if (size.length > 1) {
            // We have two field and util them for height and width
            addSizeScale("width", size[0], vis, "linear");
            addSizeScale("height", size[1], vis, "linear");
            Field widthField = fieldById(size[0], vis);
            out.onNewLine().add("var width = function(d) { return scale_width(" + D3Util.writeCall(widthField, dataInside) + ") }").endStatement();
            Field heightField = fieldById(size[1], vis);
            out.onNewLine().add("var height = function(d) { return scale_height(" + D3Util.writeCall(heightField, dataInside) + ") }").endStatement();
        }
    }

    /**
     * This method writes the code needed to define axes
     */
    public void writeAxes() {
        if (!hAxis.exists() && !vAxis.exists()) return;                          // No axes needed

        // Define the spaces needed to work in

        // Define the groups for the axes and add titles
        if (hAxis.exists()) {
            SVGGroupUtility groupUtil = new SVGGroupUtility(structure, "x_axis", out);
            out.onNewLine().add("axes.append('g').attr('class', 'x axis')")
                    .addChained("attr('transform','translate(0,' + geom.inner_rawHeight + ')')");
            groupUtil.addClipPathReference(out);
            groupUtil.addAccessibleTitle("Horizontal Axis");
            out.endStatement();
            groupUtil.defineHorizontalAxisClipPath();

            // Add the title if necessary
            hAxis.writeTitle("axes.select('g.axis.x')", out);
        }
        if (vAxis.exists()) {
            SVGGroupUtility groupUtil = new SVGGroupUtility(structure, "y_axis", out);
            out.onNewLine().add("axes.append('g').attr('class', 'y axis')");
            groupUtil.addAccessibleTitle("Vertical Axis");
            out.endStatement();

            // Add the title if necessary
            vAxis.writeTitle("axes.select('g.axis.y')", out);

        }

        // Define the axes themselves and the method to build (and re-build) them
        out.onNewLine().ln();
        defineAxis("var axis_bottom = d3.axisBottom", this.hAxis, true);
        defineAxis("var axis_left = d3.axisLeft", this.vAxis, false);
        defineAxesBuild();
    }

    /**
     * Defines an axis
     *
     * @param basicDefinition start of the line to generate
     * @param axis            axis information
     * @param horizontal      if the axis is horizontal
     */
    private void defineAxis(String basicDefinition, AxisDetails axis, boolean horizontal) {
        if (axis.exists()) {
            int padding = horizontal ? axis.tickPadding.top : axis.tickPadding.right;
            out.add(basicDefinition)
                    .add("(" + axis.scale + ").tickSizeInner(" + axis.markSize
                            + ").tickPadding(" + padding + ").tickSizeOuter(0)");
            if (axis.isLog()) out.addChained("ticks(7, ',.3g')");
            else if (axis.tickCount != null)
                out.addChained("ticks(").add(axis.tickCount).add(")");
            else if (axis == hAxis) {
                // 10 ticks, unless the space is too small to allow that many
                out.addChained("ticks(Math.min(10, Math.round(geom.inner_width / " + (1.5 * axis.maxCategoryWidth()) + ")))");
            }

            if (axis.inMillions())
                out.addChained("tickFormat(  function(x) { return BrunelData.Data.format(x/1e6) + 'M' })");

            out.endStatement();
        }
    }

    /**
     * Adds the calls to set the axes into the already defined scale groups
     */
    private void defineAxesBuild() {
        out.onNewLine().ln().add("function buildAxes(time) {").indentMore();
        if (hAxis.exists()) {
            if (hAxis.categorical) {
                // Ensure the ticks are filtered so as not to overlap
                out.onNewLine().add("axis_bottom.tickValues(BrunelD3.filterTicks(" + hAxis.scale + "))");
            }
            out.onNewLine().add("var axis_x = axes.select('g.axis.x');");
            out.onNewLine().add("BrunelD3.transition(axis_x, time).call(axis_bottom.scale(" + hAxis.scale + "))");
            if (hAxis.rotatedTicks) addRotateTicks();
            out.endStatement();
        }

        if (vAxis.exists()) {
            if (vAxis.categorical) {
                // Ensure the ticks are filtered so as not to overlap
                out.onNewLine().add("axis_left.tickValues(BrunelD3.filterTicks(" + vAxis.scale + "))");
            }

            out.onNewLine().add("var axis_y = axes.select('g.axis.y');");
            out.onNewLine().add("BrunelD3.transition(axis_y, time).call(axis_left.scale(" + vAxis.scale + "))");
            if (vAxis.rotatedTicks) addRotateTicks();
            out.endStatement();
        }

        // The gridlines are with an untransposed group, which makes this logic
        // much harder -- the 'hAxis' is on the horizontal, but it could be for the
        // 'y' scale, and the widths are transposed, so they need inverting (when
        // we want the transposed height, we as for the width)

        if (hAxis.hasGrid) {
            if (hAxis.isX()) addGrid("scale_x", "geom.inner_height", true);
            else addGrid("scale_y", "geom.inner_width", true);
        }
        if (vAxis.hasGrid) {
            if (vAxis.isX()) addGrid("scale_x", "geom.inner_height", false);
            else addGrid("scale_y", "geom.inner_width", false);
        }

        out.indentLess().add("}").ln();
    }

    private void addGrid(String scaleName, String extent, boolean isX) {
        out.onNewLine().add("BrunelD3.makeGrid(gridGroup, " + scaleName + ", " + extent + ", " + isX + " )")
                .endStatement();
    }

    private void addRotateTicks() {
        out.add(".selectAll('.tick text')")
                .addChained("attr('transform', function() {")
                .indentMore().indentMore().onNewLine()
                .onNewLine().add("var v = this.getComputedTextLength() / Math.sqrt(2)/2;")
                .onNewLine().add("return 'translate(-' + (v+6) + ',' + v + ') rotate(-45)'")
                .indentLess().indentLess().onNewLine().add("})");

    }

<<<<<<< HEAD
    public void writeCoordinateScales(D3Interaction interaction) {
        ChartCoordinates coords = structure.coordinates;
        writePositionScale(ScalePurpose.x, coords.allXFields, getXRange(), elementsFillHorizontal(ScalePurpose.x), coords.xReversed);
        writePositionScale(ScalePurpose.inner, coords.allXClusterFields, "[-0.5, 0.5]", elementsFillHorizontal(ScalePurpose.inner), coords.xReversed);
        writePositionScale(ScalePurpose.y, coords.allYFields, getYRange(), false, coords.yReversed);
=======
    public void writeCoordinateScales() {
        writePositionScale(ScalePurpose.x, structure.coordinates.allXFields, getXRange(), elementsFillHorizontal(ScalePurpose.x), hAxis.isReversed);
        writePositionScale(ScalePurpose.inner, structure.coordinates.allXClusterFields, "[-0.5, 0.5]", elementsFillHorizontal(ScalePurpose.inner), false);
        writePositionScale(ScalePurpose.y, structure.coordinates.allYFields, getYRange(), false, vAxis.isReversed);
        writeScaleExtras();
    }

    protected void writeScaleExtras() {
        out.onNewLine().add("var base_scales = [scale_x, scale_y];").at(50).comment("Untransformed original scales");
>>>>>>> a492c257
        writeAspect();
    }

    public void writeDiagramScales() {
        out.onNewLine().add("var scale_x = d3.scaleLinear(), scale_y = d3.scaleLinear()").endStatement();
        writeScaleExtras();
    }

    private void writeAspect() {
        Double aspect = getAspect();
        boolean anyCategorial = structure.coordinates.xCategorical || structure.coordinates.yCategorical;

        if (aspect != null && !anyCategorial) {
            out.onNewLine().add("BrunelD3.setAspect(scale_x, scale_y, " + aspect + ")");
            out.endStatement();
        }
    }

    private void writePositionScale(ScalePurpose purpose, Field[] fields, String range, boolean fillToEdge, boolean reverse) {
        int categories = defineScaleWithDomain(purpose.name(), fields, purpose, 2, "linear", null, reverse);
        out.addChained("range(" + range + ")");
        if (categories > 0 && fillToEdge)
            out.add(".padding(0)");
        out.endStatement();
    }

    private String getXRange() {
        if (structure.coordinates.isPolar()) return "[0, geom.inner_radius]";
        if (structure.coordinates.isTransposed()) return "[geom.inner_width, 0]";
        return "[0, geom.inner_width]";
    }

    private String getYRange() {
        if (structure.coordinates.isPolar()) return "[0, Math.PI*2]";
        if (structure.coordinates.isTransposed()) return "[0, geom.inner_height]";
        return "[geom.inner_height, 0]";
    }

    private Double getAspect() {
        //Find Param with "aspect" and return its value
        for (VisSingle e : elements) {
                for (Param p : e.fCoords) {
                    if (p.asString().equals("aspect")) {
                        Param m = p.firstModifier();
                        //Use "square" for 1.0 aspect ratio
                        if (m.asString().equals("square")) return 1.0;
                        else return m.asDouble();
                    }
            }
        }
        return null;
    }

<<<<<<< HEAD
    private int scaleWithDomain(String name, Field[] fields, ScalePurpose purpose, int numericDomainDivs, String defaultTransform, Object[] partitionPoints,
                                boolean reverse) {
=======
    private boolean reverseRange(Field[] fields) {
        if (fields.length == 0) return false;
        // Ranking causes us to reverse the order
        for (Field f : fields)
            if (!"rank".equals(f.strProperty("summary")))
                return false;
        return true;
    }

    private int defineScaleWithDomain(String name, Field[] fields, ScalePurpose purpose, int numericDomainDivs,
                                      String defaultTransform, Object[] partitionPoints, boolean reverse) {
>>>>>>> a492c257

        out.onNewLine().add("var", "scale_" + name, "= ");

        // No position for this dimension, so util a default [0,1] scale
        if (fields.length == 0) return makeEmptyZeroOneScale();

        // Categorical field (includes binned data)
        if (ModelUtil.combinationIsCategorical(fields, purpose.isCoord))
            return makeCategoricalScale(fields, purpose, reverse);

        // Determine how much we want to include zero (for size scale we always want it)
        double includeZero = getIncludeZeroFraction(fields, purpose);
        if (purpose == ScalePurpose.size) includeZero = 1.0;

        Field field = fields[0];

        // Build a combined scale field and force the desired transform on it for x and y dimensions
        Field scaleField = fields.length == 1 ? field : combineNumericFields(fields);
        ChartCoordinates coordinates = structure.coordinates;
        if (name.equals("x")) {
            // We need to copy it as we are modifying it
            if (scaleField == field) scaleField = field.rename(field.name, field.label);
            scaleField.set("transform", coordinates.xTransform);
        }
        if (name.equals("y")) {
            // We need to copy it as we are modifying it
            if (scaleField == field) scaleField = field.rename(field.name, field.label);
            scaleField.set("transform", coordinates.yTransform);
        }

        // We util a nice scale only for rectangular coordinates
        boolean nice = (name.equals("x") || name.equals("y")) && !coordinates.isPolar();
        double[] padding = getNumericPaddingFraction(purpose, coordinates);

        // Areas and line should fill the horizontal dimension, as should any binned field
        if (scaleField.isBinned() || purpose == ScalePurpose.x && elementsFillHorizontal(ScalePurpose.x)) {
            nice = false;
            padding = new double[]{0, 0};
            includeZero = 0;
        }

        NumericScale detail = Auto.makeNumericScale(scaleField, nice, padding, includeZero, 9, false);
        double min = detail.min;
        double max = detail.max;

        Double[] extent = name.equals("x") ? coordinates.xExtent : coordinates.yExtent;
        if (extent != null && extent[0] != null) min = extent[0];
        if (extent != null && extent[1] != null) max = extent[1];

        Object[] divs = new Object[numericDomainDivs];
        if (field.isDate()) {
            DateFormat dateFormat = (DateFormat) field.property("dateFormat");
            DateBuilder dateBuilder = new DateBuilder();
            for (int i = 0; i < divs.length; i++) {
                Object v;
                if (partitionPoints == null)
                    v = min + (max - min) * i / (numericDomainDivs - 1);
                else
                    v = partitionPoints[i];
                divs[i] = dateBuilder.make(Data.asDate(v), dateFormat, true);
            }
            out.add("d3.scaleTime()");
        } else {
            // If requested to have a specific transform, util that. Otherwise util the one the field suggests.
            // Some scales (like for an area size) have a default transform (e.g. root) and we
            // util that if the field wants a linear scale.
            String transform = null;
            if (name.equals("x")) transform = coordinates.xTransform;
            if (name.equals("y")) transform = coordinates.yTransform;

            // Size must not get a transform as it will seriously distort things
            if (purpose == ScalePurpose.size) transform = defaultTransform;
            transform = makeD3ScaleName(defaultTransform, scaleField, transform);
            out.add("d3." + transform + "()");
            for (int i = 0; i < divs.length; i++) {
                if (partitionPoints == null)
                    divs[i] = min + (max - min) * i / (numericDomainDivs - 1);
                else
                    divs[i] = partitionPoints[i];
            }
        }

        if (reverse) {
            List<Object> l = Arrays.asList(divs);
            Collections.reverse(l);
            divs = l.toArray();
        }

        out.addChained("domain([").add(Data.join(divs)).add("])");
        return -1;
    }

    private int makeCategoricalScale(Field[] fields, ScalePurpose purpose, boolean reverse) {
        // Combine all categories in the position after each color
        // We use all the categories in the data; we do not need the partition points
        List<Object> list = getCategories(fields);
        if (reverse) Collections.reverse(list);
        out.add(purpose.isCoord ? "d3.scalePoint().padding(0.5)" : "d3.scaleOrdinal()")
                .addChained("domain([");
        // Write numbers as numbers, everything else becomes a string
        for (int i = 0; i < list.size(); i++) {
            Object o = list.get(i);
            if (i > 0) out.add(", ");
            if (o instanceof Number) out.add(Data.format(o, false));
            else out.add(Data.quote(o.toString()));
        }
        out.add("])");
        return list.size();
    }

    private int makeEmptyZeroOneScale() {
        out.add("d3.scaleLinear().domain([0,1])");
        return -1;
    }

    // Create the D3 scale name
    private String makeD3ScaleName(String defaultTransform, Field scaleField, String transform) {
        if (transform == null) {
            // We are free to choose -- the user did not specify
            transform = (String) scaleField.property("transform");
            if (transform == null) transform = "linear";
            if (transform.equals("linear")) transform = defaultTransform;
        }
        if (transform.equals("root") || transform.equals("sqrt")) return "scaleSqrt";
        if (transform.equals("log")) return "scaleLog";
        if (transform.equals("linear")) return "scaleLinear";
        throw new IllegalStateException("Unknown scale type: " + transform);
    }

    public List<Object> getCategories(Field[] ff) {
        Set<Object> all = new LinkedHashSet<>();
        for (Field f : ff) if (f.preferCategorical()) Collections.addAll(all, f.categories());
        return new ArrayList<>(all);
    }

    private double getIncludeZeroFraction(Field[] fields, ScalePurpose purpose) {

        if (purpose == ScalePurpose.x) return 0.1;               // Really do not want much empty space on color axes
        if (purpose == ScalePurpose.size) return 0.98;           // Almost always want to go to zero
        if (purpose == color) return 0.2;           // Color

        // For 'Y'

        // If any position are  counts or sums, always include zero
        for (Field f : fields)
            if (f.name.equals("#count") || "sum".equals(f.strProperty("summary"))) return 1.0;

        int nBarArea = 0;       // Count elements that are bars or areas
        for (VisSingle e : elements)
            if ((e.tElement == Element.bar || e.tElement == Element.area)
                    && e.fRange == null) nBarArea++;

        if (nBarArea == elements.length) return 1.0;        // All bars?  Always go to zero
        if (nBarArea > 0) return 0.8;                       // Some bars?  Strongly want to go to zero
        return 0.2;                                         // By default, only if we have 20% extra space
    }

    private Field combineNumericFields(Field[] ff) {
        List<Object> data = new ArrayList<>();
        for (Field f : ff)
            for (int i = 0; i < f.rowCount(); i++) {
                Object value = f.value(i);
                if (value instanceof Range) {
                    data.add(Data.asNumeric(((Range) value).low));
                    data.add(Data.asNumeric(((Range) value).high));
                } else
                    data.add(Data.asNumeric(value));
            }
        Field combined = Fields.makeColumnField("combined", null, data.toArray(new Object[data.size()]));
        combined.set("numeric", true);
        return combined;
    }

    private double[] getNumericPaddingFraction(ScalePurpose purpose, ChartCoordinates coords) {
        double[] padding = new double[]{0, 0};
        if (purpose == color || purpose == ScalePurpose.size)
            return padding;                // None for aesthetics
        if (coords.isPolar()) return padding;                               // None for polar angle
        for (VisSingle e : elements) {
            boolean noBottomYPadding = e.tElement == Element.bar || e.tElement == Element.area || e.tElement == Element.line;
            if (e.tElement == Element.text) {
                // Text needs lot of padding
                padding[0] = Math.max(padding[0], 0.1);
                padding[1] = Math.max(padding[1], 0.1);
            } else if (purpose == ScalePurpose.y && noBottomYPadding) {
                // A little padding on the top only
                padding[1] = Math.max(padding[1], 0.02);
            } else {
                // A little padding
                padding[0] = Math.max(padding[0], 0.02);
                padding[1] = Math.max(padding[1], 0.02);
            }
        }
        return padding;
    }

    public void writeLegends(VisSingle vis) {
        DateFormat dateFormat = null;
        if (vis.fColor.isEmpty() || colorLegendField == null) return;
        if (!vis.fColor.get(0).asField().equals(colorLegendField.name)) return;
        String legendTicks;
        if (colorLegendField.preferCategorical()) {
            // Categorical data can just grab it from the domain
            legendTicks = "scale_color.domain()";
            // Binned numeric data reads in opposite direction (bottom to top)
            if (colorLegendField.isBinned() && colorLegendField.isNumeric())
                legendTicks += ".reverse()";
        } else {
            // Numeric must calculate a nice range
            NumericScale details = Auto.makeNumericScale(colorLegendField, true, new double[]{0, 0}, 0.25, 7, false);
            Double[] divisions = details.divisions;
            if (details.granular) {
                // Granular data has divisions BETWEEN the values, not at them, so need to fix that
                Double[] newDiv = new Double[divisions.length - 1];
                for (int i = 0; i < newDiv.length; i++) newDiv[i] = (divisions[i] + divisions[i + 1]) / 2;
                divisions = newDiv;
            }
            // Reverse
            for (int i = 0; i < divisions.length / 2; i++) {
                Double t = divisions[divisions.length - 1 - i];
                divisions[divisions.length - 1 - i] = divisions[i];
                divisions[i] = t;
            }

            if (colorLegendField.isDate()) {
                // We cannot use the format for the date field, as it may be much more detailed than we need
                // We can instwad look at the difference between ticks to get the best format
                DateUnit dateUnit = DateStats.getUnit(Math.abs(divisions[divisions.length - 1] - divisions[0]));
                dateFormat = DateStats.getFormat(dateUnit, Math.abs(divisions[1] - divisions[0]));

                DateBuilder dateBuilder = new DateBuilder();
                String[] divs = new String[divisions.length];
                for (int i = 0; i < divs.length; i++)
                    divs[i] = dateBuilder.make(Data.asDate(divisions[i]), dateFormat, true);

                legendTicks = "[" + Data.join(divs) + "]";
            } else {
                legendTicks = "[" + Data.join(divisions) + "]";
            }
        }

        String title = colorLegendField.label;
        if (title == null) title = colorLegendField.name;

        // Add the date format field in only for date legends
        out.add("BrunelD3.addLegend(legends, " + out.quote(title) + ", scale_color, " + legendTicks);
        if (dateFormat != null)
            out.add(", BrunelData.util_DateFormat." + dateFormat.name());
        out.add(")").endStatement();
    }

    private void addColorScale(Param p, VisSingle vis) {
        Field f = fieldById(p, vis);

        // Determine if the element fills a big area
        boolean largeElement = vis.tElement == Element.area || vis.tElement == Element.bar
                || vis.tElement == Element.polygon;
        if (vis.tDiagram == Diagram.map || vis.tDiagram == Diagram.treemap)
            largeElement = true;

        if (vis.tElement == Element.path && !vis.fSize.isEmpty())
            largeElement = true;

        ColorMapping palette = Palette.makeColorMapping(f, p.modifiers(), largeElement);
        defineScaleWithDomain("color", new Field[]{f}, color, palette.values.length, "linear", palette.values, false);
        out.addChained("range([ ").addQuoted((Object[]) palette.colors).add("])").endStatement();
    }

    private void addOpacityScale(Param p, VisSingle vis) {
        double min = p.hasModifiers() ? p.firstModifier().asDouble() : 0.2;
        Field f = fieldById(p, vis);

        defineScaleWithDomain("opacity", new Field[]{f}, color, 2, "linear", null, false);
        if (f.preferCategorical()) {
            int length = f.categories().length;
            double[] sizes = new double[length];
            // degenerate data gets the min value
            if (length == 1)
                sizes[0] = min;
            else
                for (int i = 0; i < length; i++) sizes[i] = min + (1 - min) * i / (length - 1);
            out.addChained("range(" + Arrays.toString(sizes) + ")");
        } else {
            out.addChained("range([" + min + ", 1])");
        }
        out.endStatement();
    }

    private void addSizeScale(String name, Param p, VisSingle vis, String defaultTransform) {

        Object[] sizes;
        if (p.modifiers().length > 0) {
            sizes = getSizes(p.modifiers()[0].asList());
        } else {
            sizes = new Object[]{MIN_SIZE_FACTOR, 1.0};
        }

        Field f = fieldById(p, vis);
        Object[] divisions = f.isNumeric() ? null : f.categories();
        defineScaleWithDomain(name, new Field[]{f}, ScalePurpose.size, sizes.length, defaultTransform, divisions, false);
        out.addChained("range([ ").add(Data.join(sizes)).add("])").endStatement();
    }

    private Field fieldById(Param p, VisSingle vis) {
        return fieldById(p.asField(), vis);
    }

    private Param getOpacity(VisSingle vis) {
        return vis.fOpacity.isEmpty() ? null : vis.fOpacity.get(0);
    }

    /**
     * Returns position for the sizes as an array
     */
    private Param[] getSize(VisSingle vis) {
        List<Param> fSize = vis.fSize;
        return fSize.toArray(new Param[fSize.size()]);
    }

    private Object[] getSizes(List<Param> params) {
        // The parameters define the lists we want
        List<Double> result = new ArrayList<>();
        for (Param p : params) {
            String s = p.asString();
            if (s.endsWith("%")) s = s.substring(0, s.length() - 1);
            Double d = Data.asNumeric(s);
            if (d != null) result.add(d / 100);
        }
        if (result.isEmpty()) return new Object[]{MIN_SIZE_FACTOR, 1.0};
        if (result.size() == 1) result.add(0, MIN_SIZE_FACTOR);
        return result.toArray(new Object[result.size()]);
    }

    private static final class AxisSpec {
        static final AxisSpec DEFAULT = new AxisSpec();

        final int ticks;
        final String name;
        final boolean grid;

        private AxisSpec() {
            ticks = 9999;
            name = null;
            grid = false;
        }

        public AxisSpec(int ticks, String name, boolean grid) {
            this.ticks = ticks;
            this.name = name;
            this.grid = grid;
        }

        public AxisSpec merge(Param[] params) {
            AxisSpec result = this;
            for (Param p : params) {
                if (p.type() == Type.number) {
                    int newTicks = Math.min((int) p.asDouble(), result.ticks);
                    result = new AxisSpec(newTicks, result.name, result.grid);
                } else if (p.type() == Type.string) {
                    String newTitle = p.asString();
                    result = new AxisSpec(result.ticks, newTitle, result.grid);
                } else if (p.type() == Type.option) {
                    if ("grid".equals(p.asString()))
                        result = new AxisSpec(result.ticks, result.name, true);
                    else if ("reverse".equals(p.asString()))
                        result = new AxisSpec(result.ticks, result.name, result.grid);
                }
            }
            return result;
        }
    }

}<|MERGE_RESOLUTION|>--- conflicted
+++ resolved
@@ -37,6 +37,7 @@
 import org.brunel.data.util.Range;
 import org.brunel.model.VisSingle;
 import org.brunel.model.VisTypes.Axes;
+import org.brunel.model.VisTypes.Coordinates;
 import org.brunel.model.VisTypes.Diagram;
 import org.brunel.model.VisTypes.Element;
 import org.brunel.model.VisTypes.Legends;
@@ -65,6 +66,7 @@
 
     private static final double MIN_SIZE_FACTOR = 0.001;
 
+    final Coordinates coords;                       // Combined coordinate system derived from all elements
     private final Field colorLegendField;           // Field to use for the color legend
     private final AxisDetails hAxis, vAxis;         // Details for each axis
     private final double[] marginTLBR;              // Margins between the coordinate area and the chart space
@@ -76,6 +78,7 @@
         this.structure = structure;
         this.elements = structure.elements;
         this.out = out;
+        this.coords = makeCombinedCoords();
         AxisSpec[] axes = makeCombinedAxes();
 
         // Create the position needed
@@ -86,16 +89,16 @@
         // Set the axis information for each dimension
         AxisDetails xAxis, yAxis;
         if (axes[0] != null) {
-            xAxis = new AxisDetails("x", coords.allXFields, coords.xCategorical, axes[0].name, axes[0].ticks, axes[0].grid);
+            xAxis = new AxisDetails("x", coords.allXFields, coords.xCategorical, axes[0].name, axes[0].ticks, axes[0].grid, axes[0].reverse);
         } else
-            xAxis = new AxisDetails("x", new Field[0], coords.xCategorical, null, 9999, false);
+            xAxis = new AxisDetails("x", new Field[0], coords.xCategorical, null, 9999, false, false);
         if (axes[1] != null)
-            yAxis = new AxisDetails("y", coords.allYFields, coords.yCategorical, axes[1].name, axes[1].ticks, axes[1].grid);
+            yAxis = new AxisDetails("y", coords.allYFields, coords.yCategorical, axes[1].name, axes[1].ticks, axes[1].grid, axes[1].reverse);
         else
-            yAxis = new AxisDetails("y", new Field[0], coords.yCategorical, null, 9999, false);
+            yAxis = new AxisDetails("y", new Field[0], coords.yCategorical, null, 9999, false, false);
 
         // Map the dimension to the physical location on screen
-        if (coords.isTransposed()) {
+        if (this.coords == Coordinates.transposed) {
             hAxis = yAxis;
             vAxis = xAxis;
         } else {
@@ -135,6 +138,19 @@
         hAxis.setAdditionalHAxisOffset(v);
     }
 
+    private Coordinates makeCombinedCoords() {
+        // For diagrams, we set the coords to polar for the chord chart and clouds, and centered for networks
+        if (structure.diagram == Diagram.chord || structure.diagram == Diagram.cloud)
+            return Coordinates.polar;
+
+        // The rule here is that we return the one with the highest ordinal value;
+        // that will correspond to the most "unusual". In practice this means that
+        // you need only define 'polar' or 'transpose' in one chart
+        Coordinates result = elements[0].coords;
+        for (VisSingle e : elements) if (e.coords.compareTo(result) > 0) result = e.coords;
+
+        return result;
+    }
 
     // Return array for X and Y dimensions
     private AxisSpec[] makeCombinedAxes() {
@@ -166,7 +182,7 @@
         }
 
         // If auto, check for the coordinate system / diagram / nesting to determine what is wanted
-        if (auto) if (structure.coordinates.isPolar() || structure.diagram != null || structure.nested())
+        if (auto) if (coords == Coordinates.polar || structure.diagram != null || structure.nested())
             return new AxisSpec[2];
         else
             return new AxisSpec[]{AxisSpec.DEFAULT, AxisSpec.DEFAULT};
@@ -193,7 +209,7 @@
 
     private int legendWidth() {
         if (!needsLegends()) return 0;
-        AxisDetails legendAxis = new AxisDetails("color", new Field[]{colorLegendField}, colorLegendField.preferCategorical(), null, 9999, false);
+        AxisDetails legendAxis = new AxisDetails("color", new Field[]{colorLegendField}, colorLegendField.preferCategorical(), null, 9999, false, false);
         legendAxis.setTextDetails(structure, false);
         int spaceNeededForTicks = 32 + legendAxis.maxCategoryWidth();
         int spaceNeededForTitle = colorLegendField.label.length() * 7;                // Assume 7 pixels per character
@@ -425,13 +441,6 @@
 
     }
 
-<<<<<<< HEAD
-    public void writeCoordinateScales(D3Interaction interaction) {
-        ChartCoordinates coords = structure.coordinates;
-        writePositionScale(ScalePurpose.x, coords.allXFields, getXRange(), elementsFillHorizontal(ScalePurpose.x), coords.xReversed);
-        writePositionScale(ScalePurpose.inner, coords.allXClusterFields, "[-0.5, 0.5]", elementsFillHorizontal(ScalePurpose.inner), coords.xReversed);
-        writePositionScale(ScalePurpose.y, coords.allYFields, getYRange(), false, coords.yReversed);
-=======
     public void writeCoordinateScales() {
         writePositionScale(ScalePurpose.x, structure.coordinates.allXFields, getXRange(), elementsFillHorizontal(ScalePurpose.x), hAxis.isReversed);
         writePositionScale(ScalePurpose.inner, structure.coordinates.allXClusterFields, "[-0.5, 0.5]", elementsFillHorizontal(ScalePurpose.inner), false);
@@ -441,7 +450,6 @@
 
     protected void writeScaleExtras() {
         out.onNewLine().add("var base_scales = [scale_x, scale_y];").at(50).comment("Untransformed original scales");
->>>>>>> a492c257
         writeAspect();
     }
 
@@ -469,15 +477,22 @@
     }
 
     private String getXRange() {
-        if (structure.coordinates.isPolar()) return "[0, geom.inner_radius]";
-        if (structure.coordinates.isTransposed()) return "[geom.inner_width, 0]";
-        return "[0, geom.inner_width]";
+        if (coords == Coordinates.polar) return "[0, geom.inner_radius]";
+
+        boolean reversed = coords == Coordinates.transposed && structure.coordinates.xCategorical;
+        if (reverseRange(structure.coordinates.allXFields)) reversed = !reversed;
+        return reversed ? "[geom.inner_width,0]" : "[0, geom.inner_width]";
     }
 
     private String getYRange() {
-        if (structure.coordinates.isPolar()) return "[0, Math.PI*2]";
-        if (structure.coordinates.isTransposed()) return "[0, geom.inner_height]";
-        return "[geom.inner_height, 0]";
+        if (coords == Coordinates.polar) return "[0, Math.PI*2]";
+
+        boolean reversed = false;
+        // If we are on the vertical axis and all the position  are numeric, but the lowest at the start, not the end
+        // This means that vertical numeric axes run bottom-to-top, as expected.
+        if (coords != Coordinates.transposed) reversed = !structure.coordinates.yCategorical;
+        if (reverseRange(structure.coordinates.allYFields)) reversed = !reversed;
+        return reversed ? "[geom.inner_height,0]" : "[0, geom.inner_height]";
     }
 
     private Double getAspect() {
@@ -495,10 +510,6 @@
         return null;
     }
 
-<<<<<<< HEAD
-    private int scaleWithDomain(String name, Field[] fields, ScalePurpose purpose, int numericDomainDivs, String defaultTransform, Object[] partitionPoints,
-                                boolean reverse) {
-=======
     private boolean reverseRange(Field[] fields) {
         if (fields.length == 0) return false;
         // Ranking causes us to reverse the order
@@ -510,7 +521,6 @@
 
     private int defineScaleWithDomain(String name, Field[] fields, ScalePurpose purpose, int numericDomainDivs,
                                       String defaultTransform, Object[] partitionPoints, boolean reverse) {
->>>>>>> a492c257
 
         out.onNewLine().add("var", "scale_" + name, "= ");
 
@@ -542,8 +552,8 @@
         }
 
         // We util a nice scale only for rectangular coordinates
-        boolean nice = (name.equals("x") || name.equals("y")) && !coordinates.isPolar();
-        double[] padding = getNumericPaddingFraction(purpose, coordinates);
+        boolean nice = (name.equals("x") || name.equals("y")) && coords != Coordinates.polar;
+        double[] padding = getNumericPaddingFraction(purpose, coords);
 
         // Areas and line should fill the horizontal dimension, as should any binned field
         if (scaleField.isBinned() || purpose == ScalePurpose.x && elementsFillHorizontal(ScalePurpose.x)) {
@@ -684,11 +694,11 @@
         return combined;
     }
 
-    private double[] getNumericPaddingFraction(ScalePurpose purpose, ChartCoordinates coords) {
+    private double[] getNumericPaddingFraction(ScalePurpose purpose, Coordinates coords) {
         double[] padding = new double[]{0, 0};
         if (purpose == color || purpose == ScalePurpose.size)
             return padding;                // None for aesthetics
-        if (coords.isPolar()) return padding;                               // None for polar angle
+        if (coords == Coordinates.polar) return padding;                               // None for polar angle
         for (VisSingle e : elements) {
             boolean noBottomYPadding = e.tElement == Element.bar || e.tElement == Element.area || e.tElement == Element.line;
             if (e.tElement == Element.text) {
@@ -850,17 +860,20 @@
         final int ticks;
         final String name;
         final boolean grid;
+        final boolean reverse;
 
         private AxisSpec() {
             ticks = 9999;
             name = null;
             grid = false;
-        }
-
-        public AxisSpec(int ticks, String name, boolean grid) {
+            reverse = false;
+        }
+
+        public AxisSpec(int ticks, String name, boolean grid, boolean reverse) {
             this.ticks = ticks;
             this.name = name;
             this.grid = grid;
+            this.reverse = reverse;
         }
 
         public AxisSpec merge(Param[] params) {
@@ -868,15 +881,15 @@
             for (Param p : params) {
                 if (p.type() == Type.number) {
                     int newTicks = Math.min((int) p.asDouble(), result.ticks);
-                    result = new AxisSpec(newTicks, result.name, result.grid);
+                    result = new AxisSpec(newTicks, result.name, result.grid, result.reverse);
                 } else if (p.type() == Type.string) {
                     String newTitle = p.asString();
-                    result = new AxisSpec(result.ticks, newTitle, result.grid);
+                    result = new AxisSpec(result.ticks, newTitle, result.grid, result.reverse);
                 } else if (p.type() == Type.option) {
                     if ("grid".equals(p.asString()))
-                        result = new AxisSpec(result.ticks, result.name, true);
+                        result = new AxisSpec(result.ticks, result.name, true, result.reverse);
                     else if ("reverse".equals(p.asString()))
-                        result = new AxisSpec(result.ticks, result.name, result.grid);
+                        result = new AxisSpec(result.ticks, result.name, result.grid, true);
                 }
             }
             return result;
