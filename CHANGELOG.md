# 2.2 Release Notes

## Trees and Hierarchies

We have added a number of linked features for trees and, more generally for hierarchies.
Previous support was limited and considered 'experimental'. The new support should be considered
standard.

### Networks

An new optional numeric parameter to `network` controls the balance between attractive and repulsive
forces in the layout; when the value is higher than unity, nodes are forced further apart; lower
than unity and they are more clustered.

Networks have two interactions defined by default, panning and zooming and the ability to drag nodes
around. When nodes are dragged the graph will modify the layout to adapt to the new configuration.


### Trees
-----
A tree assumes the data has a hierarchical structure (much like a bubble chart or a treemap) and so
can be used whenever the data support that structure. Thus we can take a hierarchical display such
as a treemap and simply change the diagram from `treemap` to `tree` to get the desired tree. 

Alternatively, a tree can be defined with two data sets for nodes and links, exactly like a network.
If the data is not actually a tree, extra nodes are dropped to make it so. Thus the example for a
network above can be directly changed to be a tree, although the resulting display makes little
sense -- trees should be reserved for hierarchical data.

For trees, the default interactivity is pan and zoom as usual, but we also add the ability to
double-click on a node to hide or unhide the subtree coming out of it.


### interactivity

To support interactivity for trees, two new interactivity options have been made available:

`interaction(collapse)` -- when double-clicking on a node, the subtree under that node (all its descendants)
will be hidden; you can double-click again to show it. Note that this works also for other hierarchical views
like treemaps and bubble charts, although it is less useful

`interaction(expand)` -- when double-clicking on a node, that node is moved to the root of the hierarchy; 
showing ONLY descendants of that node. Double-click on it again to reverse the operation.
Note that this works also for other hierarchical views like treemaps and bubble charts, and is quite useful!


## Symbols

<<<<<<< HEAD
If the "symbol" style is set for an element and that element is shown as a point, the requested
symbol will be drawn instead of a circle. Valid symbols are all d3 symbols 
( `circle`, `cross`, `diamond`, `square`, `Wye`, `triangle`) 
together with the following brunel extensions:

`star-N` request an 'N' pointed star (N is a number > = 3). `star` defaults to a 5-pointed star.
=======
## Statistics
`stderr` was added to support visualizations such as error bars.  An optional parameter can be used as a multiplier as in:

`bar x(country) yrange(price) stderr(price:2)`

## CSS aesthetic
>>>>>>> b4d0e286

`poly-N` request an 'N' sided polygon (N is a number > = 3). `poly` defaults to a pentagram.

`person` request an outline of a person as a symbol


## CSS aesthetic

This aesthetic tags a generated SVG element with a CSS class based on the field passed in. This
field should be a categorical field, or a binned numeric one, but will work with a numeric field if
provided. Without any parameters, elements will be tagged as having classes "brunel_class_1",
"brunel_class_2" etc. depending on values of the field passed in, and so this can be used, in
combination with setting css styles for these tags, to generate specific looks.

The full syntax for css is: `css(field:prefix:[names|numbers])`. If "prefix" is set, it is used
instead of "brunel_class_" in the generated name "brunel_class_N". If "names" is specified instead
of the default "numbers" the actual value of the field is used in the class name, not just the index
of it. Take care with this option that the field names ae valid identifiers!

## Zoom

zoom levels are now added to the "interior" group for each chart, allowing it to be used for CSS
selection purposes. The classes added are (for various degrees of zoom):

 * `zoomOut zoomOutExtreme`       (more than a factor of 10)
 * `zoomOut zoomOutHigh`          (more than a factor of 5)
 * `zoomOut zoomOut5`
 * `zoomOut zoomOut4`
 * `zoomOut zoomOut3`
 * `zoomOut zoomOut2`
 * `zoomNone`
 * `zoomIn zoomIn2`
 * `zoomIn zoomIn3`
 * `zoomIn zoomIn4`
 * `zoomIn zoomIn5`
 * `zoomIn zoomInHigh`            (more than a factor of 5)
 * `zoomIn zoomInExtreme`         (more than a factor of 10)
 
## Notebooks

Support for Brunel in Toree notebooks using Scala now require Spark 2.0 & Scala 2.11.

# 2.0 Release Notes

## Accessibility

Brunel is now accessible. By specifying the _accessibility_ flag in `BuilderOptions`
(also by using -accessibility as n option for the command-line tools), then Brunel generates
SVG with Aria roles and labels so as to allow aria compliant screen readers to read the
content of items. The content is currently in English only. Veuillez nous excuser.

Brunel adds region roles to major areas, such as elements (in a multi-element chart),
charts (in a multi-chart visualization), axes and legends. This should allow the user to use
a compliant navigation system to navigate through the major blocks and arrive at the one you
desire rapidly.

The system has been tested with Apple's Voice Over technology, but we are actively looking
for feedback on this feature, particularly how we can improve it to make it more useful for
all people, rather than merely compliant.

High-contrast views can be mostly achieved by use of a custom-designed style sheet. This is
not an area we have addressed in this release.

## X and Y coordinates reverse

You can reverse the X and Y dimension scales by adding a `reverse` option to the definition:

    x(summer) y(winter:reverse)

## Axes

### Gridlines
Gridlines have been brought back in Brunel, and additional syntax added for them.
Previously gridlines were generated by default, but were styled to be invisible.
Also, they didn't work well ...

The new way to request gridlines is to use a `grid` modifier on an `axes()` command
to request them, for example:

    x(summer) y(winter) axes(x:grid, y:grid)
    x(summer) y(winter) axes(x:grid:50, y:grid)
    x(Summer) y(Population:log) axes(x, y:grid)

Standard CSS styling applies to the grid lines; you can set it in the style sheet you use,
or define it either for both sets of gridlines, or individually:

    x(Summer) y(Population) axes(x:grid, y:grid) style('.grid {stroke:green}')
    x(Summer) y(Population) axes(x:grid, y:grid) style('.grid{opacity:1}
       .grid.y {stroke-dasharray:5,5} .grid.x {stroke-width:40px; opacity:0.2}')

### Alignment

`label-location` is now supported on styles for axis title locations, and can be used to place the
axes titles relative to the axis. We have also improved support for large title fonts.
Below is an example of this in operation:

    x(Region) y(dem_rep) transpose tooltip(#all)
    style('.axis .title { fill:red; label-location:right; font-size:60px }')

### Padding and mark sizes

We now support padding in the CSS for text elements associated with axes and legends.
padding, padding-left, padding-right, padding-top and padding-bottom are all supported,
with standard units EXCEPT that we do not support percentage padding.

Here is an example of the use with axes:

    bar x(Winter) y(#count) sort(#count) tooltip(#all) bin(Winter)
    style('.axis .title {fill:red;label-location:left; padding-left:1in}
        .tick{fill:blue;padding:10;padding-right:50px}')

We also now use the css size for the tick mark (`.tick line`) to determmine its size.

The following Brunel is long and ugly, but shows all the styles in action:

    x(winter) y(summer) style('.axis.y .tick text{fill:red;padding-right:10px}')
    title('Ugly Style test')
    style('.axis.x .tick text{fill:blue;font-size:1cm; padding:2mm} .axis .tick line{size:-5mm} ')
    style('.axis .title {label-location:left;font-size:20px}')
    style('.axis .title {label-location:left;font-size:20px;font-style:italic;padding-left:1in}')
    style('.header {fill:red;font-size:40px;padding-bottom:50px;label-location:right}')


## Styles

Elements that have been selected now have the css class 'selection' defined for them.
This allows you to use style definitions for custom display of selected elements, as
in the below:

    point x(Longitude) y(Latitude) color(region) size(population:1000%)
    style('.selected {opacity:0.5; stroke-opacity:1; stroke-width:2; stroke-dasharray:2 2}
    .element {opacity:0.2}') interaction(select:mouseover)

Labels for elements that are selected also have the `selected` class defined, so you
can modify selected labels' appearances using styles. In this version, we only
support one position modifier -- `vertical-align`. If this value is set to a pixel value
(such as `20px` or `-30px`) it will move the text the indicated amount AFTER placement

Here is a long sample with a lot of styling going on for text:

    data('sample:whiskey.csv') bar x(category) y(#count) transpose
    size(#selection:[20%, 80%]) sort(#count:ascending) label(category) axes(y)
    style('.label.selected {fill:yellow; text-shadow:0px 0px 4px black; vertical-align:18px; text-transform:uppercase}')
    style('label-location:outside-top-right; text-align:end; padding:1px')
    interaction(select:mouseover)

Another modification was done to how we hand overlapping data labels; previously they were
removed from the display, but now they are given the class `overlap` which our default
style sheet hides, but you can modify to treat any way you want. For example:

    data('sample:whiskey.csv') point x(Age) y(Price) label(category:5)
    style('.overlap {visibility:visible; text-shadow:none; opacity:0.2}')

## Axis ranges

The initial range of a numeric field can be set by defining a range for the `x` or `y`
command, much like a transform. Examples are:

    point x(Longitude:[-100, -80]) y(Latitude:[35, 45])

## Guides

We have added a new feature to allow an element to define a guide. This is described more fully in
the complete documentation, but here is an example showing its use:

    x(winter) y(summer) + guide(y:40+x, y:70, y:'70+10*sin(x)')
    style('.guide1{stroke:red} .guide3 {stroke-dasharray:none}')

## Interactions
A new `animate` command has been added that provides an interactive control to animate a visualization over
the values of a continuous field.  As part of this, labels on continuous filters have improved (particularly for date fields).

The `interaction(select)` command and also the new callback event command `interaction(call:func)`
can now take an event name parameter `snap` that allows interactivity to be fired when the
mouse is near a data item on screen

`interaction(call:func)` has been added; the ability to call bak to a javascript function to handle
events in special ways. A new page in the documentation describes the API.

`interaction(panzoom)` can now take options `x`, `y`, `xy`, `auto` as well as `none` which allow
 detailed control of how panning and zooming operate

 Panning and zooming now work for diagrams as well as charts based on scales; the zooming keeps
 fonts and point sizes fixed (not a simple graphical zoom) so zooming in will show better labels
 and make features clearer when applicable.


## Notebooks

R Notebooks (IRkernel) no longer require use of a web service.  Simply install Brunel Visualization directly into R and enjoy.

## Minor fixes

 * Wrapped text in Firefox browsers has been improved to compensate for the difference in
   how FF calculates text height.

 * Choice of date format to use in legends and other cases has been improved

 * Better choice of precision to show numeric values in labels and tooltips

 * Expanded the use of "M" millions scaling

 * Zooming and panning has been restricted so you cannot scroll or pan too far from the data space.
   This feature can be disabled by holding down the ALT or OPTION key while zooming to allow
   unrestricted pan and zoom.

 * Chord charts clip text that does not fit into the labels rather than simply dropping it







# 1.2 Release Notes

## Maps

Maps has undergone a major set of improvements, mostly internal, but the following
changes should be noted:

 * Instead of GeoJSON files, we are now using the more efficient topoJSON format.
   (https://github.com/mbostock/topojson/wiki). This makes maps download speed much
   faster

 * The `map` command now accepts an option parameter for the level of detail of the
   map polygons. The possible values are `high`, `medium`, and `low` with medium being
   the default. In general, `medium` assumes a 800x800 pixel display space with about
   10x zooming still looking good. `low` assumes a smaller space with very little
   zooming (but the zooming is way faster!) and `high` is as much detail as we have
   available.

 * We have improved the name look up routines so they now accept a much wider
   choice of names for a country, including non-english names.

 * Axes for maps are supported and generate a graticule for the map. The number of
   divisions is dynamically calculated

 * Look has improved

## Labels

 * Labels are now automatically thinned so they are not shown all on top of each other.   This is dynamic, so as you zoom in, more labels will be shown if now possible

## Notebooks

Some of the changes in version 1.2 may cause graphs in existing notebooks to not appear immediately. If this happens try executing all cells, then reloading the browser page.  There may be other issues when upgrading.  More information and work-arounds are in [this git issue](https://github.com/Brunel-Visualization/Brunel/issues/98)

* Python:  Added support for pandas DataFrame index.  If the index has a label, it can be referenced in the Brunel as a field.
* Toree:  Update to magic now requires Toree dev8 or later

## Miscellaneous

* `filter()` may now  contain default values for each field.  See "Interactivity" section in online documentation for examples.
*  Added new action to add graph titles and footnotes:  `title("A Title")`.  See "Titles, Guides and Style" section in online docs.
*  Animated entrances in new `effect()` command.  See "Interactivity" section of online docs.

## Integrators

* Note that a new JS file is required:  `//cdnjs.cloudflare.com/ajax/libs/topojson/1.6.20/topojson.min.js`







# 1.1 Release Notes

# Java version

Although informally true before, the official version of Java supported is Java 7.
Java 8 should also work fine, but primary testing will done on 1.7


# Minor Improvements
Axes on Smaller charts show fewer ticks, reducing overlapping.

Summmarization has been permitted for the x axis, so we can write `x(income) color(region) mean(income)` for example.

Fit and smooth operations now work for categorical data, both on the X and Y dimensions.
Categories are treated as ordered, and those category orders are used in the calculations.

# Support for lists of items

If a field has string values separated by commas, these values will be autoconverted
into an internal list object. This will not change functionality significantly,
but it allows the use of a new summary operator `each(x)` which splits up the list
into multiple rows. As an example:

Raw data

        A   B
        0   a,b,c
        0   a,c
        1   a,c,b

Transformed by `each(B)`

        A   B
        0   a
        0   b
        0   c
        0   a
        0   c
        1   a
        1   c
        1   b

Transformed and summarized using the Brunel `x(B) y(#count) each(B)`

        B   #count
        a   3
        b   2
        c   3

# Notebooks

Added support for Python 2 Notebooks.






# 1.0 Release Notes

## Maps

Brunel now supports maps, using an intelligent matching feature and an online atlas of world regions.
maps can be specified by name by requesting a given map in the `map` command, or Brunel will find a suitable
set of maps for a given data column.

By specifying a `key` field, that field is matched against Brunel's database of known regions and is used
to generate maps. Key features of mapping are:

 * Maps can have multiple layers, each specified as an element using the `+` notation
 * Key names can be used to create maps, or explicit latitude/longitude can be defined
 * By default, Brunel chooses which set of features will make a suitable map based on the key data
 * Brunel chooses a suitable projection based on the regions to be displayed
 * Maps elements default to polygonal features, but specifying `point` or `text` converts the element to
   one of that type, with all the usual features
 * By adding the additional element `map(labels)` maps are automatically labeled with suitable labels
   taking into account the scaling of the map.

The region and name data that back the map feature are courtesy of the public domain data sets found in the
Natural Earth repository (Free vector and raster map data @ naturalearthdata.com).

## Networks

The `edge` element is now more fully supported, as is the `network` diagram. This allows the creation of node
and link diagrams, by default using D3's force layout method. These diagrams:

 * Animate as they are laid out
 * Allow node dragging using force-directed updates
 * Use point elements for the nodes, allowing color, size and labeling as usual for such an element
 * Use edge elements for the links, allowing color and size to be used

Two dataset are usually required, one for the nodes and one for the edges. However, a single data set can be used
for the edges if there is little no extra data for the nodes. The nodes can be generated form the edges by combining
them as you would a series, for example: `edge key(a,b) + y(a,b) label(#values)` will generate a labeled graph from
a single dataset consisting only of edges from column _a_ to column _b_.

## Spark/Scala Notebooks

This release adds support for Scala/Spark Jupyter Notebooks using the Apachee Toree kernel.  See the notes in the [spark-kernel](https://github.com/Brunel-Visualization/Brunel/tree/master/spark-kernel) project for details.

## Other New Features

 * Improved axis options. `axis(...)` now takes options `x`, `y`, `none` or both `x` and `y` as options.
   Options `x` and `y` can take optional parameters that are numeric (to hint at the number of ticks
   desired for a numeric axis) or string (to give a title to an axis, with the empty string '' suppressing titles)
 * Improved the algorithm for shortening labels (using `label(field:N)` where _N_ is the desired text length)
 * Clustering is now allowed; specifying two _x_ dimensions where the first is categorical will place the
   second dimensions within the first as a clustered X axis

## Fixes

 * Improved labeling for diagrams ensures labels are not "lost" when diagram structure animates
 * Labels in transposed charts work as expected
 * Some defects with tooltip locations resolved

## Future

 The use of `:: data` in notebooks is deprecated; it continues to be supported in 1.0, but will go away
 in the next version. The language command `data(...)` should be used instead.<|MERGE_RESOLUTION|>--- conflicted
+++ resolved
@@ -46,26 +46,22 @@
 
 ## Symbols
 
-<<<<<<< HEAD
 If the "symbol" style is set for an element and that element is shown as a point, the requested
 symbol will be drawn instead of a circle. Valid symbols are all d3 symbols 
 ( `circle`, `cross`, `diamond`, `square`, `Wye`, `triangle`) 
 together with the following brunel extensions:
 
 `star-N` request an 'N' pointed star (N is a number > = 3). `star` defaults to a 5-pointed star.
-=======
+
+`poly-N` request an 'N' sided polygon (N is a number > = 3). `poly` defaults to a pentagram.
+
+`person` request an outline of a person as a symbol
+
+
 ## Statistics
 `stderr` was added to support visualizations such as error bars.  An optional parameter can be used as a multiplier as in:
 
 `bar x(country) yrange(price) stderr(price:2)`
-
-## CSS aesthetic
->>>>>>> b4d0e286
-
-`poly-N` request an 'N' sided polygon (N is a number > = 3). `poly` defaults to a pentagram.
-
-`person` request an outline of a person as a symbol
-
 
 ## CSS aesthetic
 
